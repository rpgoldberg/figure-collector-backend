{
  "name": "figure-collector-backend",
  "version": "2.0.0",
  "description": "Backend API for figure collection management",
  "main": "dist/index.js",
  "scripts": {
    "build": "tsc",
    "start": "node dist/index.js",
    "dev": "ts-node-dev --respawn --transpile-only src/index.ts",
    "test": "NODE_OPTIONS=--experimental-vm-modules npx jest --passWithNoTests --verbose --bail=false --runInBand",
    "test:memory": "NODE_OPTIONS=--experimental-vm-modules TEST_MODE=memory npx jest --passWithNoTests --verbose --bail=false --runInBand",
    "test:atlas": "NODE_OPTIONS=--experimental-vm-modules TEST_MODE=atlas npx jest --passWithNoTests --verbose --bail=false --runInBand",
    "test:coverage": "jest --coverage",
    "test:watch": "jest --watch",
    "test:search": "jest tests/controllers/figureController.test.ts tests/integration/figureRoutes.test.ts --testNamePattern='search|Search'",
    "test:inter-service": "NODE_OPTIONS=--experimental-vm-modules npx jest tests/integration/inter-service --runInBand"
  },
  "dependencies": {
    "axios": "^1.12.0",
<<<<<<< HEAD
    "bcryptjs": "^2.4.3",
=======
    "bcryptjs": "^3.0.2",
>>>>>>> 5420c228
    "cheerio": "^1.0.0-rc.12",
    "cors": "^2.8.5",
    "dotenv": "^17.2.3",
    "express": "^4.18.2",
    "joi": "^18.0.1",
    "jsonwebtoken": "^9.0.2",
    "mongoose": "^7.6.3"
  },
  "devDependencies": {
    "@types/bcryptjs": "^3.0.0",
    "@types/cors": "^2.8.15",
    "@types/express": "^4.17.20",
    "@types/jest": "^30.0.0",
    "@types/jsonwebtoken": "^9.0.10",
    "@types/node": "^24.6.2",
    "@types/supertest": "^2.0.12",
    "jest": "^30.2.0",
    "jest-extended": "^6.0.0",
    "mongodb-memory-server": "^10.2.1",
    "node-fetch": "^3.3.2",
    "supertest": "^7.1.4",
    "ts-jest": "^29.4.4",
    "ts-node": "^10.9.1",
    "ts-node-dev": "^2.0.0",
    "typescript": "^5.9.3"
  }
}<|MERGE_RESOLUTION|>--- conflicted
+++ resolved
@@ -17,11 +17,7 @@
   },
   "dependencies": {
     "axios": "^1.12.0",
-<<<<<<< HEAD
-    "bcryptjs": "^2.4.3",
-=======
     "bcryptjs": "^3.0.2",
->>>>>>> 5420c228
     "cheerio": "^1.0.0-rc.12",
     "cors": "^2.8.5",
     "dotenv": "^17.2.3",
